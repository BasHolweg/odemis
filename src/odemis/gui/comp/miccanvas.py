--- conflicted
+++ resolved
@@ -594,6 +594,7 @@
         shift (int): relative amount of pixel moved
             >0: toward up/right
         """
+
         if axis == 1 and self.microscope_view.focus is not None:
             # conversion: 1 unit => 0.1 μm (so a whole screen, ~44000u, is a
             # couple of mm)
@@ -918,11 +919,6 @@
         if self.current_mode not in SECOM_MODES:
             super(SecomCanvas, self).on_right_up(event)
 
-<<<<<<< HEAD
-=======
-
-
->>>>>>> 3905c42c
 
 class SparcAcquiCanvas(DblMicroscopeCanvas):
     def __init__(self, *args, **kwargs):
