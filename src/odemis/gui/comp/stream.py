--- conflicted
+++ resolved
@@ -933,7 +933,6 @@
         else:
             norm_hist = []
 
-<<<<<<< HEAD
         hist_min = self.stream.intensityRange.range[0][0]
         hist_max = self.stream.intensityRange.range[1][1]
 
@@ -947,10 +946,7 @@
         self._txt_highi.max_value = hist_max
         self._txt_highi.SetValue(self.stream.intensityRange.value[1])
 
-        wx.CallAfter(self._sld_hist.SetContent, norm_hist)
-=======
         wx.CallAfter(dead_object_wrapper(self._sld_hist.SetContent), norm_hist)
->>>>>>> 3db79e8e
 
     # ====== For the dyes
     def _has_dye(self, stream):
