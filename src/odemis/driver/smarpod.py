# -*- coding: utf-8 -*-
'''
Created on 17 April 2019

@author: Anders Muskens

Copyright © 2012-2019 Anders Muskens, Delmic

This file is part of Odemis.

Odemis is free software: you can redistribute it and/or modify it under the terms
of the GNU General Public License version 2 as published by the Free Software
Foundation.

Odemis is distributed in the hope that it will be useful, but WITHOUT ANY WARRANTY;
without even the implied warranty of MERCHANTABILITY or FITNESS FOR A PARTICULAR
PURPOSE. See the GNU General Public License for more details.

You should have received a copy of the GNU General Public License along with
Odemis. If not, see http://www.gnu.org/licenses/.

This driver supports SmarAct and SmarPod actuators, which are accessed via a C DLL library
provided by SmarAct. This must be installed on the system for this actuator to run. Please
refer to the SmarAct readme for Linux installation instructions.
'''
from __future__ import division
from concurrent.futures import CancelledError, TimeoutError

import os
import logging
import time
import math
from ctypes import *
import copy
import threading

from odemis import model
from odemis.model import CancellableFuture, CancellableThreadPoolExecutor, isasync


def add_coord(pos1, pos2):
    """
    Adds two coordinate dictionaries together and returns a new coordinate dictionary.

    All of the keys (axis names) in pos2 must be present in pos1

    pos1: dict (axis name str) -> (float)
    pos2: dict (axis name str) -> (float)
    Returns ret
        dict (axis name str) -> (float)
    """
    ret = pos1.copy()
    for an, v in pos2.items():
        ret[an] += v

    return ret


class Pose(Structure):
    """
    SmarPod Pose Structure (C Struct used by DLL)

    Note: internally, the system uses metres and degrees for rotation
    """
    _fields_ = [
        ("positionX", c_double),
        ("positionY", c_double),
        ("positionZ", c_double),
        ("rotationX", c_double),
        ("rotationY", c_double),
        ("rotationZ", c_double),
        ]
    
    def __add__(self, o):
        pose = Pose()
        pose.positionX = self.positionX + o.positionX
        pose.positionY = self.positionY + o.positionY
        pose.positionZ = self.positionZ + o.positionZ
        pose.rotationX = self.rotationX + o.rotationX
        pose.rotationY = self.rotationY + o.rotationY
        pose.rotationZ = self.rotationZ + o.rotationZ
        return pose

    def __sub__(self, o):
        pose = Pose()
        pose.positionX = self.positionX - o.positionX
        pose.positionY = self.positionY - o.positionY
        pose.positionZ = self.positionZ - o.positionZ
        pose.rotationX = self.rotationX - o.rotationX
        pose.rotationY = self.rotationY - o.rotationY
        pose.rotationZ = self.rotationZ - o.rotationZ
        return pose


def pose_to_dict(pose):
    """
    Convert a Pose (C structure) to a coordinate dictionary (str) -> (double)
        pose: a Pose (C struct)
    returns: Coordinate dictionary (str) -> (double) of axis name to value
    """
    pos = {}
    pos['x'] = pose.positionX
    pos['y'] = pose.positionY
    pos['z'] = pose.positionZ

    # Note: internally, the system uses metres and degrees for rotation
    pos['rx'] = math.radians(pose.rotationX)
    pos['ry'] = math.radians(pose.rotationY)
    pos['rz'] = math.radians(pose.rotationZ)
    return pos

def dict_to_pose(pos):
    """
    Convert a coordinate dictionary (str) -> (double) to a Pose C struct
        pos: Coordinate dictionary (str) -> (double) of axis name to value
    returns: a Pose (C struct)
    raises ValueError if an unsupported axis name is input
    """
    pose = Pose()

    # Note: internally, the system uses metres and degrees for rotation
    for an, v in pos.items():
        if an == "x":
            pose.positionX = v
        elif an == "y":
            pose.positionY = v
        elif an == "z":
            pose.positionZ = v
        elif an == "rx":
            pose.rotationX = math.degrees(v)
        elif an == "ry":
            pose.rotationY = math.degrees(v)
        elif an == "rz":
            pose.rotationZ = math.degrees(v)
        else:
            raise ValueError("Invalid axis")
    return pose


class SmarPodDLL(CDLL):
    """
    Subclass of CDLL specific to SmarPod library, which handles error codes for
    all the functions automatically.
    """
    
    hwModel = c_long(10001)  # specifies the SmarPod 110.45 S (nano)

    # Status
    SMARPOD_OK = 0
    SMARPOD_OTHER_ERROR = 1
    SMARPOD_SYSTEM_NOT_INITIALIZED_ERROR = 2
    SMARPOD_NO_SYSTEMS_FOUND_ERROR = 3
    SMARPOD_INVALID_PARAMETER_ERROR = 4
    SMARPOD_COMMUNICATION_ERROR = 5
    SMARPOD_UNKNOWN_PROPERTY_ERROR = 6
    SMARPOD_RESOURCE_TOO_OLD_ERROR = 7
    SMARPOD_FEATURE_UNAVAILABLE_ERROR = 8
    SMARPOD_INVALID_SYSTEM_LOCATOR_ERROR = 9
    SMARPOD_QUERYBUFFER_SIZE_ERROR = 10
    SMARPOD_COMMUNICATION_TIMEOUT_ERROR = 11
    SMARPOD_DRIVER_ERROR = 12
    SMARPOD_STATUS_CODE_UNKNOWN_ERROR = 500
    SMARPOD_INVALID_ID_ERROR = 501
    SMARPOD_INITIALIZED_ERROR = 502
    SMARPOD_HARDWARE_MODEL_UNKNOWN_ERROR = 503
    SMARPOD_WRONG_COMM_MODE_ERROR = 504
    SMARPOD_NOT_INITIALIZED_ERROR = 505
    SMARPOD_INVALID_SYSTEM_ID_ERROR = 506
    SMARPOD_NOT_ENOUGH_CHANNELS_ERROR = 507
    SMARPOD_INVALID_CHANNEL_ERROR = 508
    SMARPOD_CHANNEL_USED_ERROR = 509
    SMARPOD_SENSORS_DISABLED_ERROR = 510
    SMARPOD_WRONG_SENSOR_TYPE_ERROR = 511
    SMARPOD_SYSTEM_CONFIGURATION_ERROR = 512
    SMARPOD_SENSOR_NOT_FOUND_ERROR = 513
    SMARPOD_STOPPED_ERROR = 514
    SMARPOD_BUSY_ERROR = 515
    SMARPOD_NOT_REFERENCED_ERROR = 550
    SMARPOD_POSE_UNREACHABLE_ERROR = 551

    # Defines
    SMARPOD_SENSORS_DISABLED = c_uint(0)
    SMARPOD_SENSORS_ENABLED = c_uint(1)
    SMARPOD_SENSORS_POWERSAVE = c_uint(2)

    # property symbols
    SMARPOD_FREF_METHOD = c_uint(1000)
    SMARPOD_FREF_ZDIRECTION = c_uint(1002)
    SMARPOD_FREF_XDIRECTION = c_uint(1003)
    SMARPOD_FREF_YDIRECTION = c_uint(1004)
    SMARPOD_PIVOT_MODE = c_uint(1010)
    SMARPOD_FREF_AND_CAL_FREQUENCY = c_uint(1020)
    SMARPOD_POSITIONERS_MIN_SPEED = c_uint(1100)

    # move-status constants
    SMARPOD_STOPPED = c_uint(0)
    SMARPOD_HOLDING = c_uint(1)
    SMARPOD_MOVING = c_uint(2)
    SMARPOD_CALIBRATING = c_uint(3)
    SMARPOD_REFERENCING = c_uint(4)
    SMARPOD_STANDBY = c_uint(5)
    
    SMARPOD_HOLDTIME_INFINITE = c_uint(60000)

    err_code = {
0: "OK",
1: "OTHER_ERROR",
2: "SYSTEM_NOT_INITIALIZED_ERROR",
3: "NO_SYSTEMS_FOUND_ERROR",
4: "INVALID_PARAMETER_ERROR",
5: "COMMUNICATION_ERROR",
6: "UNKNOWN_PROPERTY_ERROR",
7: "RESOURCE_TOO_OLD_ERROR",
8: "FEATURE_UNAVAILABLE_ERROR",
9: "INVALID_SYSTEM_LOCATOR_ERROR",
10: "QUERYBUFFER_SIZE_ERROR",
11: "COMMUNICATION_TIMEOUT_ERROR",
12: "DRIVER_ERROR",
500: "STATUS_CODE_UNKNOWN_ERROR",
501: "INVALID_ID_ERROR",
503: "HARDWARE_MODEL_UNKNOWN_ERROR",
504: "WRONG_COMM_MODE_ERROR",
505: "NOT_INITIALIZED_ERROR",
506: "INVALID_SYSTEM_ID_ERROR",
507: "NOT_ENOUGH_CHANNELS_ERROR",
510: "SENSORS_DISABLED_ERROR",
511: "WRONG_SENSOR_TYPE_ERROR",
512: "SYSTEM_CONFIGURATION_ERROR",
513: "SENSOR_NOT_FOUND_ERROR",
514: "STOPPED_ERROR",
515: "BUSY_ERROR",
550: "NOT_REFERENCED_ERROR",
551: "POSE_UNREACHABLE_ERROR",
552: "COMMAND_OVERRIDDEN_ERROR",
553: "ENDSTOP_REACHED_ERROR",
554: "NOT_STOPPED_ERROR",
555: "COULD_NOT_REFERENCE_ERROR",
556: "COULD_NOT_CALIBRATE_ERROR",
        }

    def __init__(self):
        if os.name == "nt":
            raise NotImplemented("Windows not yet supported")
            # WinDLL.__init__(self, "libsmarpod.dll")  # TODO check it works
            # atmcd64d.dll on 64 bits
        else:
            # Global so that its sub-libraries can access it
            CDLL.__init__(self, "libsmarpod.so", RTLD_GLOBAL)

    def __getitem__(self, name):
        try:
            func = super(SmarPodDLL, self).__getitem__(name)
        except Exception:
            raise AttributeError("Failed to find %s" % (name,))
        func.__name__ = name
        func.errcheck = self.sp_errcheck
        return func

    @staticmethod
    def sp_errcheck(result, func, args):
        """
        Analyse the retuhwModelrn value of a call and raise an exception in case of
        error.
        Follows the ctypes.errcheck callback convention
        """
        # everything returns DRV_SUCCESS on correct usage, _except_ GetTemperature()
        if result != SmarPodDLL.SMARPOD_OK:
            raise SmarPodError(result)

        return result


class SmarPodError(Exception):
    """
    SmarPod Exception
    """
    def __init__(self, error_code):
        self.errno = error_code
        super(SmarPodError, self).__init__("Error %d. %s" % (error_code, SmarPodDLL.err_code.get(error_code, "")))


<<<<<<< HEAD
class SA_MC_EventData(Union):
    """
    SA_MC event data is stored as this type of union (A C union used by DLL)
    """
    _fields_ = [
         ("i32", c_int32),
         ("i64", c_int64),
         ("reserved", c_int8 * 32),
         ]


class SA_MC_Event(Structure):
    """
    SA_MC Event structure (C struct used by DLL)
    """
    _anonymous_ = ("u",)
    _fields_ = [
        ("type", c_uint32),
        ("unused", c_int8 * 28),
        ("u", SA_MC_EventData),
        ]

=======
>>>>>>> bdf302d1
class SA_MC_Pose(Structure):
    """
    SA_MC Pose Structure (C Struct used by DLL)

    Note: internally, the system uses metres and degrees for rotation
    """
    _fields_ = [
        ("x", c_double),
        ("y", c_double),
        ("z", c_double),
        ("rx", c_double),
        ("ry", c_double),
        ("rz", c_double),
        ]

    def __add__(self, o):
        pose = Pose()
        pose.x = self.x + o.x
        pose.y = self.y + o.y
        pose.z = self.z + o.z
        pose.rx = self.rx + o.rx
        pose.ry = self.ry + o.ry
        pose.rz = self.rz + o.rz
        return pose

    def __sub__(self, o):
        pose = Pose()
        pose.x = self.x - o.x
        pose.y = self.y - o.y
        pose.z = self.z - o.z
        pose.rx = self.rx - o.rx
        pose.ry = self.ry - o.ry
        pose.rz = self.rz - o.rz
        return pose


def tg_pose_to_dict(pose):
    """
    Convert a SA_MC Pose (C structure) to a coordinate dictionary (str) -> (double)
        pose: a Pose (C struct)
    returns: Coordinate dictionary (str) -> (double) of axis name to value
    """
    pos = {}
    pos['x'] = pose.x
    pos['y'] = pose.y
    pos['z'] = pose.z

    # Note: internally, the system uses metres and degrees for rotation
    pos['rx'] = math.radians(pose.rx)
    pos['ry'] = math.radians(pose.ry)
    pos['rz'] = math.radians(pose.rz)
    return pos


def dict_to_tg_pose(pos):
    """
    Convert a coordinate dictionary (str) -> (double) to a SA_MC Pose C struct
        pos: Coordinate dictionary (str) -> (double) of axis name to value
    returns: a Pose (C struct)
    raises ValueError if an unsupported axis name is input
    """
    pose = SA_MC_Pose()

    # Note: internally, the system uses metres and degrees for rotation
    for an, v in pos.items():
        if an == "x":
            pose.x = v
        elif an == "y":
            pose.y = v
        elif an == "z":
            pose.z = v
        elif an == "rx":
            pose.rx = math.degrees(v)
        elif an == "ry":
            pose.ry = math.degrees(v)
        elif an == "rz":
            pose.rz = math.degrees(v)
        else:
            raise ValueError("Invalid axis")
    return pose


class SA_MCDLL(CDLL):
    """
    Subclass of CDLL specific to SA_MC library, which handles error codes for
    all the functions automatically.
    """

<<<<<<< HEAD
    hwModel = c_long(22000)  # specifies the SA_MC 110.45 S (nano)
=======
    hwModel = c_long(10001)  # specifies the SA_MC 110.45 S (nano)
>>>>>>> bdf302d1

    # SmarAct MC error codes

    # No error 
    SA_MC_OK = 0x0000
    # Unspecified error
    SA_MC_ERROR_OTHER = 0x0001
    # Invalid parameter in function call 
    SA_MC_ERROR_INVALID_PARAMETER = 0x0002
    # Invalid locator in call to Open function 
    SA_MC_ERROR_INVALID_LOCATOR = 0x0003
    # Undefined or inaccessible property in function call 
    SA_MC_ERROR_INVALID_PROPERTY = 0x0004
    # Invalid handle in call to function 
    SA_MC_ERROR_INVALID_HANDLE = 0x0005
    # Tried to use an unspported feature
    SA_MC_ERROR_NOT_SUPPORTED = 0x0006
    # Reached limit of simultaneously controllable devices 
    SA_MC_ERROR_DEVICE_LIMIT_REACHED = 0x0007
    # Supplied buffer too small
    SA_MC_ERROR_QUERYBUFFER_SIZE = 0x0008
    # An operation has been canceled while waiting for a result 
    SA_MC_ERROR_CANCELED = 0x0100
    # An operation has timed out 
    SA_MC_ERROR_TIMEOUT = 0x0101
    # The pose specified in the Move command is invalid/unreachable 
    SA_MC_ERROR_POSE_UNREACHABLE = 0x0200
    # Device has not been referenced 
    SA_MC_ERROR_NOT_REFERENCED = 0x0201
    # An operation could not be started because the device is busy 
    SA_MC_ERROR_BUSY = 0x0203
    # Positioners were blocked during movement 
    SA_MC_ERROR_ENDSTOP_REACHED = 0x0300
    # The following error limit has been exceeded during movement 
    SA_MC_ERROR_FOLLOWING_ERROR_LIMIT_REACHED = 0x0301
    # Positioner referencing failed 
    SA_MC_ERROR_REFERENCING_FAILED = 0x0320
    # Could not load required hardware driver
    SA_MC_ERROR_DRIVER_FAILED = 0x0500
    # Could not find/connect to controller
    SA_MC_ERROR_CONNECT_FAILED = 0x0501
    # The device is not connected
    SA_MC_ERROR_NOT_CONNECTED = 0x0502
    # The controller doesn't provide the require features or configuration
    SA_MC_ERROR_CONTROLLER_CONFIGURATION = 0x0503
    # Error when communicating with controller
    SA_MC_ERROR_COMMUNICATION_FAILED = 0x0504

    # property symbols
    SA_MC_PKEY_MAX_SPEED_LINEAR_AXES = 0x00002010
    SA_MC_PKEY_PIVOT_POINT_MODE = 0x00001001
    SA_MC_PKEY_IS_REFERENCED = 0x00002a00
    SA_MC_PKEY_HOLD_TIME = 0x00002000
    SA_MC_PKEY_MAX_SPEED_LINEAR_AXES = 0x00002010
    SA_MC_PKEY_MAX_SPEED_ROTARY_AXES = 0x00002011
    SA_MC_PKEY_PIEZO_MAX_CLF_LINEAR_AXES = 0x00002020
    SA_MC_PKEY_PIEZO_MAX_CLF_ROTARY_AXES = 0x00002021
    SA_MC_PIVOT_POINT_MODE_RELATIVE = 0
    SA_MC_PIVOT_POINT_MODE_ABSOLUTE = 1

    # events
    SA_MC_EVENT_MOVEMENT_FINISHED = 0x0001

<<<<<<< HEAD
    # handles
    # handle value that means no object
    SA_MC_INVALID_HANDLE = 0xffffffff
    SA_MC_INFINITE = -1

=======
>>>>>>> bdf302d1
    err_code = {
0x0000: "No error",
0x0001: "Unspecified error",
0x0002: "Invalid parameter in function call ",
0x0003: "Invalid locator in call to Open function ",
0x0004: "Undefined or inaccessible property in function call ",
0x0005: "Invalid handle in call to function ",
0x0006: "Tried to use an unspported feature",
0x0007: "Reached limit of simultaneously controllable devices ",
0x0008: "Supplied buffer too small",
0x0100: "An operation has been canceled while waiting for a result ",
0x0101: "An operation has timed out ",
0x0200: "The pose specified in the Move command is invalid/unreachable ",
0x0201: "Device has not been referenced ",
0x0203: "An operation could not be started because the device is busy ",
0x0300: "Positioners were blocked during movement ",
0x0301: "The following error limit has been exceeded during movement ",
0x0320: "Positioner referencing failed ",
0x0500: "Could not load required hardware driver",
0x0501: "Could not find/connect to controller",
0x0501: "Could not find/connect to controller",
0x0502: "The device is not connected",
0x0503: "The controller doesn't provide the require features or configuration",
0x0504: "Error when communicating with controller",
        }

    def __init__(self):
        if os.name == "nt":
            raise NotImplemented("Windows not yet supported")
            # WinDLL.__init__(self, "libSA_MC.dll")  # TODO check it works
            # atmcd64d.dll on 64 bits
        else:
            # Global so that its sub-libraries can access it
<<<<<<< HEAD
            CDLL.__init__(self, "libsmaractmc.so", RTLD_GLOBAL)
=======
            CDLL.__init__(self, "libsmaractSA_MC.so", RTLD_GLOBAL)
>>>>>>> bdf302d1

    def __getitem__(self, name):
        try:
            func = super(SA_MCDLL, self).__getitem__(name)
        except Exception:
            raise AttributeError("Failed to find %s" % (name,))
        func.__name__ = name
        func.errcheck = self.sp_errcheck
        return func

    @staticmethod
    def sp_errcheck(result, func, args):
        """
        Analyse the retuhwModelrn value of a call and raise an exception in case of
        error.
        Follows the ctypes.errcheck callback convention
        """
        # everything returns DRV_SUCCESS on correct usage, _except_ GetTemperature()
        if result != SA_MCDLL.SA_MC_OK:
            raise SA_MCError(result)

        return result


class SA_MCError(Exception):
    """
    SA_MC Exception
    """

    def __init__(self, error_code):
        self.errno = error_code
        super(SA_MCError, self).__init__("Error %d. %s" % (error_code, SA_MCDLL.err_code.get(error_code, "")))


class SmarPod(model.Actuator):
    
    def __init__(self, name, role, locator, ref_on_init=False, actuator_speed=0.1,
                 axes=None, **kwargs):
        """
        A driver for a SmarAct SmarPod Actuator.
        This driver uses a DLL provided by SmarAct which connects via
        USB or TCP/IP using a locator string.

        name: (str)
        role: (str)
        locator: (str) Use "fake" for a simulator.
            For a real device, MCS controllers with USB interface can be addressed with the
            following locator syntax:
                usb:id:<id>
            where <id> is the first part of a USB devices serial number which
            is printed on the MCS controller.
            If the controller has a TCP/IP connection, use:
                network:<ip>:<port>
        ref_on_init: (bool) determines if the controller should automatically reference
            on initialization
        actuator_speed: (double) the default speed (in m/s) of the actuators
        axes: dict str (axis name) -> dict (axis parameters)
            axis parameters: {
                range: [float, float], default is -1 -> 1
                unit: (str) default will be set to 'm'
            }
        """
        if not axes:
            raise ValueError("Needs at least 1 axis.")

        if locator != "fake":
            self.core = SmarPodDLL()
        else:
            self.core = FakeSmarPodDLL()
            
        # Not to be mistaken with axes which is a simple public view
        self._axis_map = {}  # axis name -> axis number used by controller
        axes_def = {}  # axis name -> Axis object
        self._locator = c_char_p(locator.encode("ascii"))
        self._options = c_char_p("".encode("ascii"))  # In the current version, this must be an empty string.

        for axis_name, axis_par in axes.items():
            try:
                axis_range = axis_par['range']
            except KeyError:
                logging.info("Axis %s has no range. Assuming (-1, 1)", axis_name)
                axis_range = (-1, 1)

            try:
                axis_unit = axis_par['unit']
            except KeyError:
                logging.info("Axis %s has no unit. Assuming m", axis_name)
                axis_unit = "m"

            ad = model.Axis(canAbs=True, unit=axis_unit, range=axis_range)
            axes_def[axis_name] = ad
            
            
        # Connect to the device
        self._id = c_uint()
        self.core.Smarpod_Open(byref(self._id), SmarPodDLL.hwModel, self._locator, self._options)
        logging.debug("Successfully connected to SmarPod Controller ID %d", self._id.value)
        self.core.Smarpod_SetSensorMode(self._id, SmarPodDLL.SMARPOD_SENSORS_ENABLED)

        model.Actuator.__init__(self, name, role, axes=axes_def, **kwargs)

        # Add metadata
        self._swVersion = self.GetSwVersion()
        self._metadata[model.MD_SW_VERSION] = self._swVersion
        logging.debug("Using SmarPod library version %s", self._swVersion)

        self.position = model.VigilantAttribute({}, readonly=True)

        # will take care of executing axis move asynchronously
        self._executor = CancellableThreadPoolExecutor(1)  # one task at a time

        referenced = c_int()
        self.core.Smarpod_IsReferenced(self._id, byref(referenced))
        # define the referenced VA from the query
        axes_ref = {a: referenced.value for a, i in self.axes.items()}
        # VA dict str(axis) -> bool
        self.referenced = model.VigilantAttribute(axes_ref, readonly=True)
        # If ref_on_init, referenced immediately.
        if referenced.value:
            logging.debug("SmarPod is referenced")
        else:
            logging.warning("SmarPod is not referenced. The device will not function until referencing occurs.")
            if ref_on_init:
                self.reference().result()

        # Use a default actuator speed
        self.SetSpeed(actuator_speed)
        self._speed = self.GetSpeed()
        self._accel = self.GetAcceleration()

        self._updatePosition()

    def terminate(self):
        # should be safe to close the device multiple times if terminate is called more than once.
        self.core.Smarpod_Close(self._id)
        super(SmarPod, self).terminate()
        
    def GetSwVersion(self):
        """
        Request the software version from the DLL file
        """
        major = c_uint()
        minor = c_uint()
        update = c_uint()
        self.core.Smarpod_GetDLLVersion(byref(major), byref(minor), byref(update))
        ver = "%u.%u.%u" % (major.value, minor.value, update.value)
        return ver

    def IsReferenced(self):
        """
        Ask the controller if it is referenced
        """
        referenced = c_int()
        self.core.Smarpod_IsReferenced(self._id, byref(referenced))
        return bool(referenced.value)

    def GetMoveStatus(self):
        """
        Gets the move status from the controller.
        Returns:
            SmarPodDLL.SMARPOD_MOVING is returned if moving
            SmarPodDLL.SMARPOD_STOPPED when stopped
            SmarPodDLL.SMARPOD_HOLDING when holding between moves
            SmarPodDLL.SMARPOD_CALIBRATING when calibrating
            SmarPodDLL.SMARPOD_REFERENCING when referencing
            SmarPodDLL.SMARPOD_STANDBY
        """
        status = c_uint()
        self.core.Smarpod_GetMoveStatus(self._id, byref(status))
        return status

    def Move(self, pos, hold_time=0, block=False):
        """
        Move to pose command.
        pos: (dict str -> float) axis name -> position
            This is converted to the pose C-struct which is sent to the SmarPod DLL
        hold_time: (float) specify in seconds how long to hold after the move.
            If set to float(inf), will hold forever until a stop command is issued.
        block: (bool) Set to True if the function should block until the move completes

        Raises: SmarPodError if a problem occurs
        """
        # convert into a smartpad pose
        newPose = dict_to_pose(pos)

        if hold_time == float("inf"):
            ht = SmarPodDLL.SMARPOD_HOLDTIME_INFINITE
        else:
            ht = c_uint(int(hold_time * 1000.0))

        # Use an infiinite holdtime and non-blocking (final argument)
        self.core.Smarpod_Move(self._id, byref(newPose), ht, c_int(block))

    def GetPose(self):
        """
        Get the current pose of the SmarPod

        returns: (dict str -> float): axis name -> position
        """
        pose = Pose()
        self.core.Smarpod_GetPose(self._id, byref(pose))
        position = pose_to_dict(pose)
        logging.info("Current position: %s", position)
        return position

    def Stop(self):
        """
        Stop command sent to the SmarPod
        """
        logging.debug("Stopping...")
        self.core.Smarpod_Stop(self._id)

    def SetSpeed(self, value):
        """
        Set the speed of the SmarPod motion
        value: (double) indicating speed for all axes
        """
        logging.debug("Setting speed to %f", value)
        # the second argument (1) turns on speed control.
        self.core.Smarpod_SetSpeed(self._id, c_int(1), c_double(value))

    def GetSpeed(self):
        """
        Returns (double) the speed of the SmarPod motion
        """
        speed_control = c_int()
        speed = c_double()
        self.core.Smarpod_GetSpeed(self._id, byref(speed_control), byref(speed))
        return speed.value

    def SetAcceleration(self, value):
        """
        Set the acceleration of the SmarPod motion
        value: (double) indicating acceleration for all axes
        """
        logging.debug("Setting acceleration to %f", value)
        # Passing 1 enables acceleration control.
        self.core.Smarpod_SetAcceleration(self._id, c_int(1), c_double(value))

    def GetAcceleration(self):
        """
        Returns (double) the acceleration of the SmarPod motion
        """
        acceleration_control = c_int()
        acceleration = c_double()
        self.core.Smarpod_GetAcceleration(self._id, byref(acceleration_control), byref(acceleration))
        return acceleration.value
    
    def IsPoseReachable(self, pos):
        """
        Ask the controller if a pose is reachable
        pos: (dict of str -> float): a coordinate dictionary of axis name to value
        returns: true if the pose is reachable - false otherwise.
        """
        reachable = c_int()
        self.core.Smarpod_IsPoseReachable(self._id, byref(dict_to_pose(pos)), byref(reachable))
        return bool(reachable.value)
    
    def stop(self, axes=None):
        """
        Stop the SmarPod controller and update position
        """
        self.Stop()
        self._updatePosition()

    def _updatePosition(self):
        """
        update the position VA
        """
        try:
            p = self.GetPose()
        except SmarPodError as ex:
            if ex.errno == SmarPodDLL.SMARPOD_NOT_REFERENCED_ERROR:
                logging.warning("Position unknown because SmarPod is not referenced")
                p = {'x': 0, 'y': 0, 'z': 0, 'rx': 0, 'ry': 0, 'rz': 0}
            else:
                raise

        p = self._applyInversion(p)
        logging.debug("Updated position to %s", p)
        self.position._set_value(p, force_write=True)

    def _createMoveFuture(self, ref=False):
        """
        ref: if true, will use a different canceller
        Return (CancellableFuture): a future that can be used to manage a move
        """
        f = CancellableFuture()
        f._moving_lock = threading.Lock()  # taken while moving
        f._must_stop = threading.Event()  # cancel of the current future requested
        f._was_stopped = False  # if cancel was successful
        if not ref:
            f.task_canceller = self._cancelCurrentMove
        else:
            f.task_canceller = self._cancelReference
        return f

    @isasync
    def reference(self, _=None):
        """
        reference usually takes axes as an argument. However, the SmarPod references all
        axes together so this argument is extraneous.
        """
        f = self._createMoveFuture(ref=True)
        self._executor.submitf(f, self._doReference, f)
        return f

    def _doReference(self, future):
        """
        Actually runs the referencing code
        future (Future): the future it handles
        raise:
            IOError: if referencing failed due to hardware
            CancelledError if was cancelled
        """
        # Reset reference so that if it fails, it states the axes are not
        # referenced (anymore)
        with future._moving_lock:
            try:
                # set the referencing for all axes to fals
                self.referenced._value = {a: False for a in self.axes.keys()}

                # The SmarPod references all axes at once. This function blocks
                self.core.Smarpod_FindReferenceMarks(self._id)

                if self.IsReferenced():
                    self.referenced._value = {a: True for a in self.axes.keys()}
                    self._updatePosition()
                    logging.info("Referencing successful.")

            except SmarPodError as ex:
                future._was_stopped = True
                # This occurs if a stop command interrupts referencing
                if ex.errno == SmarPodDLL.SMARPOD_STOPPED_ERROR:
                    logging.info("Referencing stopped: %s", ex)
                    raise CancelledError()
                else:
                    raise
            except Exception:
                logging.exception("Referencing failure")
                raise
            finally:
                # We only notify after updating the position so that when a listener
                # receives updates both values are already updated.
                # read-only so manually notify
                self.referenced.notify(self.referenced.value)

    @isasync
    def moveAbs(self, pos):
        """
        API call to absolute move
        """
        if not pos:
            return model.InstantaneousFuture()
        
        self._checkMoveAbs(pos)
        if not self.IsPoseReachable(pos):
            raise ValueError("Pose %s is not reachable by the SmarPod controller" % (pos,))

        f = self._createMoveFuture()
        f = self._executor.submitf(f, self._doMoveAbs, f, pos)
        return f

    def _doMoveAbs(self, future, pos):
        """
        Blocking and cancellable absolute move
        future (Future): the future it handles
        _pos (dict str -> float): axis name -> absolute target position
        raise:
            SmarPodError: if the controller reported an error
            CancelledError: if cancelled before the end of the move
        """
        last_upd = time.time()
        dur = 30  # TODO: Calculate an estimated move duration
        end = time.time() + dur
        max_dur = dur * 2 + 1
        logging.debug("Expecting a move of %g s, will wait up to %g s", dur, max_dur)
        timeout = last_upd + max_dur

        with future._moving_lock:
            self.Move(pos)
            while not future._must_stop.is_set():
                status = self.GetMoveStatus()
                # check if move is done
                if status.value == SmarPodDLL.SMARPOD_STOPPED.value:
                    break

                now = time.time()
                if now > timeout:
                    logging.warning("Stopping move due to timeout after %g s.", max_dur)
                    self.stop()
                    raise TimeoutError("Move is not over after %g s, while "
                                       "expected it takes only %g s" %
                                       (max_dur, dur))

                # Update the position from time to time (10 Hz)
                if now - last_upd > 0.1:
                    self._updatePosition()
                    last_upd = time.time()

                # Wait half of the time left (maximum 0.1 s)
                left = end - time.time()
                sleept = max(0.001, min(left / 2, 0.1))
                future._must_stop.wait(sleept)
            else:
                self.stop()
                future._was_stopped = True
                raise CancelledError()

        self._updatePosition()

        logging.debug("move successfully completed")

    def _cancelCurrentMove(self, future):
        """
        Cancels the current move (both absolute or relative). Non-blocking.
        future (Future): the future to stop. Unused, only one future must be
         running at a time.
        return (bool): True if it successfully cancelled (stopped) the move.
        """
        # The difficulty is to synchronise correctly when:
        #  * the task is just starting (not finished requesting axes to move)
        #  * the task is finishing (about to say that it finished successfully)
        logging.debug("Canceling current move")

        future._must_stop.set()  # tell the thread taking care of the move it's over
        with future._moving_lock:
            if not future._was_stopped:
                logging.debug("Canceling failed")
            self._updatePosition()
            return future._was_stopped

    def _cancelReference(self, future):
        # The difficulty is to synchronize correctly when:
        #  * the task is just starting (about to request axes to move)
        #  * the task is finishing (about to say that it finished successfully)
        logging.debug("Canceling current referencing")

        self.Stop()
        future._must_stop.set()  # tell the thread taking care of the referencing it's over

        # Synchronise with the ending of the future
        with future._moving_lock:

            if not future._was_stopped:
                logging.debug("Cancelling failed")
            return future._was_stopped

    @isasync
    def moveRel(self, shift):
        """
        API call for relative move
        """
        if not shift:
            return model.InstantaneousFuture()

        self._checkMoveRel(shift)

        f = self._createMoveFuture()
        f = self._executor.submitf(f, self._doMoveRel, f, shift)
        return f
    
    def _doMoveRel(self, future, shift):
        """
        Do a relative move by converting it into an absolute move
        """
        pos = add_coord(self.position.value, shift)
        self._doMoveAbs(future, pos)

# Only for testing/simulation purpose
# Very rough version that is just enough so that if the wrapper behaves correctly,
# it returns the expected values.


def _deref(p, typep):
    """
    p (byref object)
    typep (c_type): type of pointer
    Use .value to change the value of the object
    """
    # This is using internal ctypes attributes, that might change in later
    # versions. Ugly!
    # Another possibility would be to redefine byref by identity function:
    # byref= lambda x: x
    # and then dereferencing would be also identity function.
    return typep.from_address(addressof(p._obj))


class FakeSmarPodDLL(object):
    """
    Fake SmarPod DLL for simulator
    """

    def __init__(self):
        self.pose = Pose()
        self.target = Pose()
        self.properties = {}
        self._speed = c_double(0)
        self._speed_control = c_int()
        self._accel_control = c_int()
        self._accel = c_double(0)
        self.referenced = False

        # Specify ranges
        self._range = {}
        self._range['x'] = (-1, 1)
        self._range['y'] = (-1, 1)
        self._range['z'] = (-1, 1)
        self._range['rx'] = (-45, 45)
        self._range['ry'] = (-45, 45)
        self._range['rz'] = (-45, 45)

        self.stopping = threading.Event()

        self._current_move_start = time.time()
        self._current_move_finish = time.time()

    def _pose_in_range(self, pose):
        if self._range['x'][0] <= pose.positionX <= self._range['x'][1] and \
            self._range['y'][0] <= pose.positionY <= self._range['y'][1] and \
            self._range['z'][0] <= pose.positionZ <= self._range['z'][1] and \
            self._range['rx'][0] <= pose.rotationX <= self._range['rx'][1] and \
            self._range['ry'][0] <= pose.rotationY <= self._range['ry'][1] and \
            self._range['rz'][0] <= pose.rotationZ <= self._range['rz'][1]:
            return True
        else:
            return False

    """
    DLL functions (fake)
    These functions are provided by the real SmarPod DLL
    """
    def Smarpod_Open(self, id, timeout, locator, options):
        pass

    def Smarpod_Close(self, id):
        pass

    def Smarpod_SetSensorMode(self, id, mode):
        pass

    def Smarpod_FindReferenceMarks(self, id):
        self.stopping.clear()
        time.sleep(0.5)
        if self.stopping.is_set():
            self.referenced = False
            raise SmarPodError(SmarPodDLL.SMARPOD_STOPPED_ERROR)
        else:
            self.referenced = True

    def Smarpod_IsPoseReachable(self, id, p_pos, p_reachable):
        reachable = _deref(p_reachable, c_int)
        pos = _deref(p_pos, Pose)
        if self._pose_in_range(pos):
            reachable.value = 1
        else:
            reachable.value = 0

    def Smarpod_IsReferenced(self, id, p_referenced):
        referenced = _deref(p_referenced, c_int)
        referenced.value = 1 if self.referenced else 0

    def Smarpod_Move(self, id, p_pose, hold_time, block):
        self.stopping.clear()
        pose = _deref(p_pose, Pose)
        if self._pose_in_range(pose):
            self._current_move_finish = time.time() + 1.0
            self.target.positionX = pose.positionX
            self.target.positionY = pose.positionY
            self.target.positionZ = pose.positionZ
            self.target.rotationX = pose.rotationX
            self.target.rotationY = pose.rotationY
            self.target.rotationZ = pose.rotationZ
        else:
            raise SmarPodError(SmarPodDLL.SMARPOD_POSE_UNREACHABLE_ERROR)

    def Smarpod_GetPose(self, id, p_pose):
        pose = _deref(p_pose, Pose)
        pose.positionX = self.pose.positionX
        pose.positionY = self.pose.positionY
        pose.positionZ = self.pose.positionZ
        pose.rotationX = self.pose.rotationX
        pose.rotationY = self.pose.rotationY
        pose.rotationZ = self.pose.rotationZ
        return SmarPodDLL.SMARPOD_OK

    def Smarpod_GetMoveStatus(self, id, p_status):
        status = _deref(p_status, c_int)

        if time.time() > self._current_move_finish:
            self.pose = copy.copy(self.target)
            status.value = SmarPodDLL.SMARPOD_STOPPED.value
        else:
            status.value = SmarPodDLL.SMARPOD_MOVING.value

    def Smarpod_Stop(self, id):
        self.stopping.set()

    def Smarpod_SetSpeed(self, id, speed_control, speed):
        self._speed = speed
        self._speed_control = speed_control

    def Smarpod_GetSpeed(self, id, p_speed_control, p_speed):
        speed = _deref(p_speed, c_double)
        speed.value = self._speed.value
        speed_control = _deref(p_speed_control, c_int)
        speed_control.value = self._speed_control.value

    def Smarpod_SetAcceleration(self, id, accel_control, accel):
        self._accel = accel
        self._accel_control = accel_control

    def Smarpod_GetAcceleration(self, id, p_accel_control, p_accel):
        accel = _deref(p_accel, c_double)
        accel.value = self._accel.value
        accel_control = _deref(p_accel_control, c_int)
        accel_control.value = self._accel_control.value

    def Smarpod_GetDLLVersion(self, p_major, p_minor, p_update):
        major = _deref(p_major, c_uint)
        major.value = 1
        minor = _deref(p_minor, c_uint)
        minor.value = 2
        update = _deref(p_update, c_uint)
        update.value = 3


class SmarAct_MC(model.Actuator):

    def __init__(self, name, role, locator, ref_on_init=False, actuator_speed=0.1,
                 axes=None, **kwargs):
        """
        A driver for a SmarAct SA_MC Actuator.
        This driver uses a DLL provided by SmarAct which connects via
        USB or TCP/IP using a locator string.

        name: (str)
        role: (str)
        locator: (str) Use "fake" for a simulator.
            For a real device, MCS controllers with USB interface can be addressed with the
            following locator syntax:
                usb:id:<id>
            where <id> is the first part of a USB devices serial number which
            is printed on the MCS controller.
            If the controller has a TCP/IP connection, use:
                network:<ip>:<port>
        ref_on_init: (bool) determines if the controller should automatically reference
            on initialization
        actuator_speed: (double) the default speed (in m/s) of the actuators
        axes: dict str (axis name) -> dict (axis parameters)
            axis parameters: {
                range: [float, float], default is -1 -> 1
                unit: (str) default will be set to 'm'
            }
        """
        if not axes:
            raise ValueError("Needs at least 1 axis.")

        if locator != "fake":
            self.core = SA_MCDLL()
        else:
            self.core = FakeMCDLL()

        # Not to be mistaken with axes which is a simple public view
        self._axis_map = {}  # axis name -> axis number used by controller
        axes_def = {}  # axis name -> Axis object
        self._locator = c_char_p(locator.encode("ascii"))
        self._options = c_char_p("".encode("ascii"))  # In the current version, this must be an empty string.

        for axis_name, axis_par in axes.items():
            try:
                axis_range = axis_par['range']
            except KeyError:
                logging.info("Axis %s has no range. Assuming (-1, 1)", axis_name)
                axis_range = (-1, 1)

            try:
                axis_unit = axis_par['unit']
            except KeyError:
                logging.info("Axis %s has no unit. Assuming m", axis_name)
                axis_unit = "m"

            ad = model.Axis(canAbs=True, unit=axis_unit, range=axis_range)
            axes_def[axis_name] = ad

        # Connect to the device
<<<<<<< HEAD
        self._id = c_uint32(SA_MCDLL.SA_MC_INVALID_HANDLE)
        self.core.SA_MC_Open(byref(self._id), SA_MCDLL.hwModel, self._locator, self._options)
        logging.debug("Successfully connected to SA_MC Controller ID %d", self._id.value)
=======
        self._id = c_uint()
        self.core.SA_MC_Open(byref(self._id), SA_MCDLL.hwModel, self._locator, self._options)
        logging.debug("Successfully connected to SA_MC Controller ID %d", self._id.value)
        self.core.SA_MC_SetSensorMode(self._id, SA_MCDLL.SA_MC_SENSORS_ENABLED)
>>>>>>> bdf302d1

        model.Actuator.__init__(self, name, role, axes=axes_def, **kwargs)

        # Add metadata
<<<<<<< HEAD
        # TODO: Fix getting software version with a supported function
        self._swVersion = 0  # self.GetSwVersion()
=======
        self._swVersion = self.GetSwVersion()
>>>>>>> bdf302d1
        self._metadata[model.MD_SW_VERSION] = self._swVersion
        logging.debug("Using SA_MC library version %s", self._swVersion)

        self.position = model.VigilantAttribute({}, readonly=True)

        # will take care of executing axis move asynchronously
        self._executor = CancellableThreadPoolExecutor(1)  # one task at a time

<<<<<<< HEAD
        referenced = self.IsReferenced()
=======
        referenced = c_int()
        self.core.SA_MC_IsReferenced(self._id, byref(referenced))
>>>>>>> bdf302d1
        # define the referenced VA from the query
        axes_ref = {a: referenced.value for a, i in self.axes.items()}
        # VA dict str(axis) -> bool
        self.referenced = model.VigilantAttribute(axes_ref, readonly=True)
        # If ref_on_init, referenced immediately.
<<<<<<< HEAD
        if referenced:
=======
        if referenced.value:
>>>>>>> bdf302d1
            logging.debug("SA_MC is referenced")
        else:
            logging.warning("SA_MC is not referenced. The device will not function until referencing occurs.")
            if ref_on_init:
                self.reference().result()

        # Use a default actuator speed
        self.SetSpeed(actuator_speed)
        self._speed = self.GetSpeed()
        self._accel = self.GetAcceleration()

        self._updatePosition()

    def terminate(self):
        # should be safe to close the device multiple times if terminate is called more than once.
        self.core.SA_MC_Close(self._id)
        super(SmarAct_MC, self).terminate()

<<<<<<< HEAD
    # Functions to set the property values in the controller, categorized by data type

    def SetProperty_f64(self, property_key, value):
        self.core.SA_MC_SetProperty_f64(self._id, c_uint32(property_key), c_double(value))

    def SetProperty_i32(self, property_key, value):
        self.core.SA_MC_SetProperty_i32(self._id, c_uint32(property_key), c_int32(value))

    def GetProperty_f64(self, property_key):
        ret_val = c_double()
        self.core.SA_MC_GetProperty_f64(self._id, c_uint32(property_key), byref(ret_val))
        return ret_val.value

    def GetProperty_i32(self, property_key):
        ret_val = c_int32()
        self.core.SA_MC_GetProperty_i32(self._id, c_uint32(property_key), byref(ret_val))
        return ret_val.value

    def WaitForEvent(self, timeout):
        # blocks until event is triggered or timeout.
        # returns the event code that was triggered
        ev = SA_MC_Event()
        self.core.SA_MC_WaitForEvent(self._id, byref(ev), c_int(timeout))
        return ev

    def Reference(self):
        # Reference the controller. Note - this is asynchronous
        self.core.SA_MC_Reference(self._id)

    def IsReferenced(self):
        """
        Ask the controller if it is referenced
        """
        return bool(self.core.SA_MC_GetProperty_i32(SA_MCDLL.SA_MC_PKEY_IS_REFERENCED))

=======
>>>>>>> bdf302d1
    def Move(self, pos, hold_time=0, block=False):
        """
        Move to pose command.
        pos: (dict str -> float) axis name -> position
            This is converted to the pose C-struct which is sent to the SA_MC DLL
        hold_time: (float) specify in seconds how long to hold after the move.
            If set to float(inf), will hold forever until a stop command is issued.
        block: (bool) Set to True if the function should block until the move completes

        Raises: SA_MCError if a problem occurs
        """
        # convert into a smartpad pose
        newPose = dict_to_tg_pose(pos)

        if hold_time == float("inf"):
            ht = SA_MCDLL.SA_MC_HOLDTIME_INFINITE
        else:
            ht = c_uint(int(hold_time * 1000.0))

        # Use an infiinite holdtime and non-blocking (final argument)
        self.core.SA_MC_Move(self._id, byref(newPose), ht, c_int(block))

    def GetPose(self):
        """
        Get the current pose of the SA_MC

        returns: (dict str -> float): axis name -> position
        """
        pose = Pose()
        self.core.SA_MC_GetPose(self._id, byref(pose))
        position = tg_pose_to_dict(pose)
        logging.info("Current position: %s", position)
        return position

    def Stop(self):
        """
        Stop command sent to the SA_MC
        """
        logging.debug("Stopping...")
        self.core.SA_MC_Stop(self._id)

<<<<<<< HEAD
    def SetLinSpeed(self, value):
        """
        Set the linear speed of the SA_MC motion
        value: (double) indicating speed for all axes
        """
        logging.debug("Setting linear speed to %f", value)
        # the second argument (1) turns on speed control.
        self.SetProperty_f64(SA_MCDLL.SA_MC_PKEY_MAX_SPEED_LINEAR_AXES, value)

    def SetRotSpeed(self, value):
        """
        Set the rotary speed of the SA_MC motion
        value: (double) indicating speed for all axes
        """
        logging.debug("Setting rotary speed to %f", value)
        # the second argument (1) turns on speed control.
        self.SetProperty_f64(SA_MCDLL.SA_MC_PKEY_MAX_SPEED_ROTARY_AXES, value)

    def GetLinearSpeed(self):
        """
        Returns (double) the linear speed of the SA_MC motion
        """
        return self.GetProperty_f64(SA_MCDLL.SA_MC_PKEY_MAX_SPEED_LINEAR_AXES)

    def GetRotarySpeed(self):
        """
        Returns (double) the rotary speed of the SA_MC motion
        """
        return self.GetProperty_f64(SA_MCDLL.SA_MC_PKEY_MAX_SPEED_ROTARY_AXES)

    def IsPoseReachable(self, pos):
        # TODO: Write a replacement version of this function since it is no longer supported
        # by the controller
        return True
=======
    def SetSpeed(self, value):
        """
        Set the speed of the SA_MC motion
        value: (double) indicating speed for all axes
        """
        logging.debug("Setting speed to %f", value)
        # the second argument (1) turns on speed control.
        self.core.SA_MC_SetSpeed(self._id, c_int(1), c_double(value))

    def GetSpeed(self):
        """
        Returns (double) the speed of the SA_MC motion
        """
        speed_control = c_int()
        speed = c_double()
        self.core.SA_MC_GetSpeed(self._id, byref(speed_control), byref(speed))
        return speed.value

    def SetAcceleration(self, value):
        """
        Set the acceleration of the SA_MC motion
        value: (double) indicating acceleration for all axes
        """
        logging.debug("Setting acceleration to %f", value)
        # Passing 1 enables acceleration control.
        self.core.SA_MC_SetAcceleration(self._id, c_int(1), c_double(value))

    def GetAcceleration(self):
        """
        Returns (double) the acceleration of the SA_MC motion
        """
        acceleration_control = c_int()
        acceleration = c_double()
        self.core.SA_MC_GetAcceleration(self._id, byref(acceleration_control), byref(acceleration))
        return acceleration.value
>>>>>>> bdf302d1

    def stop(self, axes=None):
        """
        Stop the SA_MC controller and update position
        """
        self.Stop()
        self._updatePosition()

    def _updatePosition(self):
        """
        update the position VA
        """
        try:
            p = self.GetPose()
        except SA_MCError as ex:
            if ex.errno == SA_MCDLL.SA_MC_NOT_REFERENCED_ERROR:
                logging.warning("Position unknown because SA_MC is not referenced")
                p = {'x': 0, 'y': 0, 'z': 0, 'rx': 0, 'ry': 0, 'rz': 0}
            else:
                raise

        p = self._applyInversion(p)
        logging.debug("Updated position to %s", p)
        self.position._set_value(p, force_write=True)

    def _createMoveFuture(self, ref=False):
        """
        ref: if true, will use a different canceller
        Return (CancellableFuture): a future that can be used to manage a move
        """
        f = CancellableFuture()
        f._moving_lock = threading.Lock()  # taken while moving
        f._must_stop = threading.Event()  # cancel of the current future requested
        f._was_stopped = False  # if cancel was successful
        if not ref:
            f.task_canceller = self._cancelCurrentMove
        else:
            f.task_canceller = self._cancelReference
        return f

    @isasync
    def reference(self, _=None):
        """
        reference usually takes axes as an argument. However, the SA_MC references all
        axes together so this argument is extraneous.
        """
        f = self._createMoveFuture(ref=True)
        self._executor.submitf(f, self._doReference, f)
        return f

    def _doReference(self, future):
        """
        Actually runs the referencing code
        future (Future): the future it handles
        raise:
            IOError: if referencing failed due to hardware
            CancelledError if was cancelled
        """
        # Reset reference so that if it fails, it states the axes are not
        # referenced (anymore)
        with future._moving_lock:
            try:
                # set the referencing for all axes to fals
                self.referenced._value = {a: False for a in self.axes.keys()}

                # The SA_MC references all axes at once. This function blocks
<<<<<<< HEAD
                self.Reference()
                # wait till reference completes
                ev = self.WaitForEvent(SA_MCDLL.SA_MC_INFINITE)
                # check if move is done
                if ev.type != SA_MCDLL.SA_MC_EVENT_MOVEMENT_FINISHED:
                    pass  # TODO: Do something here based on event type
=======
                self.core.SA_MC_FindReferenceMarks(self._id)
>>>>>>> bdf302d1

                if self.IsReferenced():
                    self.referenced._value = {a: True for a in self.axes.keys()}
                    self._updatePosition()
                    logging.info("Referencing successful.")

            except SA_MCError as ex:
                future._was_stopped = True
                # This occurs if a stop command interrupts referencing
                if ex.errno == SA_MCDLL.SA_MC_STOPPED_ERROR:
                    logging.info("Referencing stopped: %s", ex)
                    raise CancelledError()
                else:
                    raise
<<<<<<< HEAD

            except Exception:
                logging.exception("Referencing failure")
                raise

=======
            except Exception:
                logging.exception("Referencing failure")
                raise
>>>>>>> bdf302d1
            finally:
                # We only notify after updating the position so that when a listener
                # receives updates both values are already updated.
                # read-only so manually notify
                self.referenced.notify(self.referenced.value)

    @isasync
    def moveAbs(self, pos):
        """
        API call to absolute move
        """
        if not pos:
            return model.InstantaneousFuture()

        self._checkMoveAbs(pos)
        if not self.IsPoseReachable(pos):
            raise ValueError("Pose %s is not reachable by the SA_MC controller" % (pos,))

        f = self._createMoveFuture()
        f = self._executor.submitf(f, self._doMoveAbs, f, pos)
        return f

    def _doMoveAbs(self, future, pos):
        """
        Blocking and cancellable absolute move
        future (Future): the future it handles
        _pos (dict str -> float): axis name -> absolute target position
        raise:
            SA_MCError: if the controller reported an error
            CancelledError: if cancelled before the end of the move
        """
        last_upd = time.time()
        dur = 30  # TODO: Calculate an estimated move duration
        end = time.time() + dur
        max_dur = dur * 2 + 1
        logging.debug("Expecting a move of %g s, will wait up to %g s", dur, max_dur)
        timeout = last_upd + max_dur

        with future._moving_lock:
<<<<<<< HEAD
            try:
                self.Move(pos)
                while not future._must_stop.is_set():
                    ev = self.WaitForEvent(timeout)
                    # check if move is done
                    if ev.type == SA_MCDLL.SA_MC_EVENT_MOVEMENT_FINISHED:
                        break

                    now = time.time()
                    if now > timeout:
                        logging.warning("Stopping move due to timeout after %g s.", max_dur)
                        self.stop()
                        raise TimeoutError("Move is not over after %g s, while "
                                           "expected it takes only %g s" %
                                           (max_dur, dur))

                    # Update the position from time to time (10 Hz)
                    if now - last_upd > 0.1:
                        self._updatePosition()
                        last_upd = time.time()

                    # Wait half of the time left (maximum 0.1 s)
                    left = end - time.time()
                    sleept = max(0.001, min(left / 2, 0.1))
                    future._must_stop.wait(sleept)
                else:
                    self.stop()
                    future._was_stopped = True
                    raise CancelledError()

            except SA_MCError as ex:
                future._was_stopped = True
                # This occurs if a stop command interrupts referencing
                if ex.errno == SA_MCDLL.SA_MC_STOPPED_ERROR:
                    logging.info("movement stopped: %s", ex)
                    raise CancelledError()
                else:
                    raise
            except Exception:
                logging.exception("Move failure")
                raise

            finally:
                self._updatePosition()
=======
            self.Move(pos)
            while not future._must_stop.is_set():
                status = self.GetMoveStatus()
                # check if move is done
                if status.value == SA_MCDLL.SA_MC_STOPPED.value:
                    break

                now = time.time()
                if now > timeout:
                    logging.warning("Stopping move due to timeout after %g s.", max_dur)
                    self.stop()
                    raise TimeoutError("Move is not over after %g s, while "
                                       "expected it takes only %g s" %
                                       (max_dur, dur))

                # Update the position from time to time (10 Hz)
                if now - last_upd > 0.1:
                    self._updatePosition()
                    last_upd = time.time()

                # Wait half of the time left (maximum 0.1 s)
                left = end - time.time()
                sleept = max(0.001, min(left / 2, 0.1))
                future._must_stop.wait(sleept)
            else:
                self.stop()
                future._was_stopped = True
                raise CancelledError()

        self._updatePosition()
>>>>>>> bdf302d1

        logging.debug("move successfully completed")

    def _cancelCurrentMove(self, future):
        """
        Cancels the current move (both absolute or relative). Non-blocking.
        future (Future): the future to stop. Unused, only one future must be
         running at a time.
        return (bool): True if it successfully cancelled (stopped) the move.
        """
        # The difficulty is to synchronise correctly when:
        #  * the task is just starting (not finished requesting axes to move)
        #  * the task is finishing (about to say that it finished successfully)
        logging.debug("Canceling current move")

        future._must_stop.set()  # tell the thread taking care of the move it's over
        with future._moving_lock:
            if not future._was_stopped:
                logging.debug("Canceling failed")
            self._updatePosition()
            return future._was_stopped

    def _cancelReference(self, future):
        # The difficulty is to synchronize correctly when:
        #  * the task is just starting (about to request axes to move)
        #  * the task is finishing (about to say that it finished successfully)
        logging.debug("Canceling current referencing")

        self.Stop()
        future._must_stop.set()  # tell the thread taking care of the referencing it's over

        # Synchronise with the ending of the future
        with future._moving_lock:

            if not future._was_stopped:
                logging.debug("Cancelling failed")
            return future._was_stopped

    @isasync
    def moveRel(self, shift):
        """
        API call for relative move
        """
        if not shift:
            return model.InstantaneousFuture()

        self._checkMoveRel(shift)

        f = self._createMoveFuture()
        f = self._executor.submitf(f, self._doMoveRel, f, shift)
        return f

    def _doMoveRel(self, future, shift):
        """
        Do a relative move by converting it into an absolute move
        """
        pos = add_coord(self.position.value, shift)
        self._doMoveAbs(future, pos)


class FakeMCDLL(object):
    """
    Fake TrGlide DLL for simulator
    """

    def __init__(self):
        self.pose = SA_MC_Pose()
        self.target = SA_MC_Pose()
        self.properties = {}
        self._speed = c_double(0)
        self._speed_control = c_int()
        self._accel_control = c_int()
        self._accel = c_double(0)
        self.referenced = False

        # Specify ranges
        self._range = {}
        self._range['x'] = (-1, 1)
        self._range['y'] = (-1, 1)
        self._range['z'] = (-1, 1)
        self._range['rx'] = (-45, 45)
        self._range['ry'] = (-45, 45)
        self._range['rz'] = (-45, 45)

        self.stopping = threading.Event()

        self._current_move_start = time.time()
        self._current_move_finish = time.time()

    def _pose_in_range(self, pose):
        if self._range['x'][0] <= pose.x <= self._range['x'][1] and \
            self._range['y'][0] <= pose.y <= self._range['y'][1] and \
            self._range['z'][0] <= pose.z <= self._range['z'][1] and \
            self._range['rx'][0] <= pose.rx <= self._range['rx'][1] and \
            self._range['ry'][0] <= pose.ry <= self._range['ry'][1] and \
            self._range['rz'][0] <= pose.rz <= self._range['rz'][1]:
            return True
        else:
            return False

    """
    DLL functions (fake)
    These functions are provided by the real SA_MC DLL
    """

    def SA_MC_Open(self, id, timeout, locator, options):
        pass

    def SA_MC_Close(self, id):
        pass

<<<<<<< HEAD
=======
    def SA_MC_SetSensorMode(self, id, mode):
        pass

    def SA_MC_FindReferenceMarks(self, id):
        self.stopping.clear()
        time.sleep(0.5)
        if self.stopping.is_set():
            self.referenced = False
            raise SA_MCError(SA_MCDLL.SA_MC_STOPPED_ERROR)
        else:
            self.referenced = True

    def SA_MC_IsPoseReachable(self, id, p_pos, p_reachable):
        reachable = _deref(p_reachable, c_int)
        pos = _deref(p_pos, SA_MC_Pose)
        if self._pose_in_range(pos):
            reachable.value = 1
        else:
            reachable.value = 0

    def SA_MC_IsReferenced(self, id, p_referenced):
        referenced = _deref(p_referenced, c_int)
        referenced.value = 1 if self.referenced else 0

>>>>>>> bdf302d1
    def SA_MC_Move(self, id, p_pose, hold_time, block):
        self.stopping.clear()
        pose = _deref(p_pose, SA_MC_Pose)
        if self._pose_in_range(pose):
            self._current_move_finish = time.time() + 1.0
            self.target.x = pose.x
            self.target.y = pose.y
            self.target.z = pose.z
            self.target.rx = pose.rx
            self.target.ry = pose.ry
            self.target.rz = pose.rz
        else:
            raise SA_MCError(SA_MCDLL.SA_MC_POSE_UNREACHABLE_ERROR)

    def SA_MC_GetPose(self, id, p_pose):
        pose = _deref(p_pose, SA_MC_Pose)
        pose.x = self.pose.x
        pose.y = self.pose.y
        pose.z = self.pose.z
        pose.rx = self.pose.rx
        pose.ry = self.pose.ry
        pose.rz = self.pose.rz
        return SA_MCDLL.SA_MC_OK

<<<<<<< HEAD
    def SA_MC_Stop(self, id):
        self.stopping.set()
=======
    def SA_MC_GetMoveStatus(self, id, p_status):
        status = _deref(p_status, c_int)

        if time.time() > self._current_move_finish:
            self.pose = copy.copy(self.target)
            status.value = SA_MCDLL.SA_MC_STOPPED.value
        else:
            status.value = SA_MCDLL.SA_MC_MOVING.value

    def SA_MC_Stop(self, id):
        self.stopping.set()

    def SA_MC_SetSpeed(self, id, speed_control, speed):
        self._speed = speed
        self._speed_control = speed_control

    def SA_MC_GetSpeed(self, id, p_speed_control, p_speed):
        speed = _deref(p_speed, c_double)
        speed.value = self._speed.value
        speed_control = _deref(p_speed_control, c_int)
        speed_control.value = self._speed_control.value

    def SA_MC_SetAcceleration(self, id, accel_control, accel):
        self._accel = accel
        self._accel_control = accel_control

    def SA_MC_GetAcceleration(self, id, p_accel_control, p_accel):
        accel = _deref(p_accel, c_double)
        accel.value = self._accel.value
        accel_control = _deref(p_accel_control, c_int)
        accel_control.value = self._accel_control.value

    def SA_MC_GetDLLVersion(self, p_major, p_minor, p_update):
        major = _deref(p_major, c_uint)
        major.value = 1
        minor = _deref(p_minor, c_uint)
        minor.value = 2
        update = _deref(p_update, c_uint)
        update.value = 3
>>>>>>> bdf302d1
<|MERGE_RESOLUTION|>--- conflicted
+++ resolved
@@ -279,7 +279,6 @@
         super(SmarPodError, self).__init__("Error %d. %s" % (error_code, SmarPodDLL.err_code.get(error_code, "")))
 
 
-<<<<<<< HEAD
 class SA_MC_EventData(Union):
     """
     SA_MC event data is stored as this type of union (A C union used by DLL)
@@ -302,8 +301,6 @@
         ("u", SA_MC_EventData),
         ]
 
-=======
->>>>>>> bdf302d1
 class SA_MC_Pose(Structure):
     """
     SA_MC Pose Structure (C Struct used by DLL)
@@ -392,11 +389,7 @@
     all the functions automatically.
     """
 
-<<<<<<< HEAD
     hwModel = c_long(22000)  # specifies the SA_MC 110.45 S (nano)
-=======
-    hwModel = c_long(10001)  # specifies the SA_MC 110.45 S (nano)
->>>>>>> bdf302d1
 
     # SmarAct MC error codes
 
@@ -460,14 +453,11 @@
     # events
     SA_MC_EVENT_MOVEMENT_FINISHED = 0x0001
 
-<<<<<<< HEAD
     # handles
     # handle value that means no object
     SA_MC_INVALID_HANDLE = 0xffffffff
     SA_MC_INFINITE = -1
 
-=======
->>>>>>> bdf302d1
     err_code = {
 0x0000: "No error",
 0x0001: "Unspecified error",
@@ -501,11 +491,7 @@
             # atmcd64d.dll on 64 bits
         else:
             # Global so that its sub-libraries can access it
-<<<<<<< HEAD
             CDLL.__init__(self, "libsmaractmc.so", RTLD_GLOBAL)
-=======
-            CDLL.__init__(self, "libsmaractSA_MC.so", RTLD_GLOBAL)
->>>>>>> bdf302d1
 
     def __getitem__(self, name):
         try:
@@ -1192,26 +1178,15 @@
             axes_def[axis_name] = ad
 
         # Connect to the device
-<<<<<<< HEAD
         self._id = c_uint32(SA_MCDLL.SA_MC_INVALID_HANDLE)
         self.core.SA_MC_Open(byref(self._id), SA_MCDLL.hwModel, self._locator, self._options)
         logging.debug("Successfully connected to SA_MC Controller ID %d", self._id.value)
-=======
-        self._id = c_uint()
-        self.core.SA_MC_Open(byref(self._id), SA_MCDLL.hwModel, self._locator, self._options)
-        logging.debug("Successfully connected to SA_MC Controller ID %d", self._id.value)
-        self.core.SA_MC_SetSensorMode(self._id, SA_MCDLL.SA_MC_SENSORS_ENABLED)
->>>>>>> bdf302d1
-
         model.Actuator.__init__(self, name, role, axes=axes_def, **kwargs)
 
         # Add metadata
-<<<<<<< HEAD
         # TODO: Fix getting software version with a supported function
         self._swVersion = 0  # self.GetSwVersion()
-=======
-        self._swVersion = self.GetSwVersion()
->>>>>>> bdf302d1
+
         self._metadata[model.MD_SW_VERSION] = self._swVersion
         logging.debug("Using SA_MC library version %s", self._swVersion)
 
@@ -1220,22 +1195,14 @@
         # will take care of executing axis move asynchronously
         self._executor = CancellableThreadPoolExecutor(1)  # one task at a time
 
-<<<<<<< HEAD
         referenced = self.IsReferenced()
-=======
-        referenced = c_int()
-        self.core.SA_MC_IsReferenced(self._id, byref(referenced))
->>>>>>> bdf302d1
         # define the referenced VA from the query
         axes_ref = {a: referenced.value for a, i in self.axes.items()}
         # VA dict str(axis) -> bool
         self.referenced = model.VigilantAttribute(axes_ref, readonly=True)
         # If ref_on_init, referenced immediately.
-<<<<<<< HEAD
+
         if referenced:
-=======
-        if referenced.value:
->>>>>>> bdf302d1
             logging.debug("SA_MC is referenced")
         else:
             logging.warning("SA_MC is not referenced. The device will not function until referencing occurs.")
@@ -1254,7 +1221,6 @@
         self.core.SA_MC_Close(self._id)
         super(SmarAct_MC, self).terminate()
 
-<<<<<<< HEAD
     # Functions to set the property values in the controller, categorized by data type
 
     def SetProperty_f64(self, property_key, value):
@@ -1290,8 +1256,6 @@
         """
         return bool(self.core.SA_MC_GetProperty_i32(SA_MCDLL.SA_MC_PKEY_IS_REFERENCED))
 
-=======
->>>>>>> bdf302d1
     def Move(self, pos, hold_time=0, block=False):
         """
         Move to pose command.
@@ -1333,7 +1297,6 @@
         logging.debug("Stopping...")
         self.core.SA_MC_Stop(self._id)
 
-<<<<<<< HEAD
     def SetLinSpeed(self, value):
         """
         Set the linear speed of the SA_MC motion
@@ -1368,43 +1331,6 @@
         # TODO: Write a replacement version of this function since it is no longer supported
         # by the controller
         return True
-=======
-    def SetSpeed(self, value):
-        """
-        Set the speed of the SA_MC motion
-        value: (double) indicating speed for all axes
-        """
-        logging.debug("Setting speed to %f", value)
-        # the second argument (1) turns on speed control.
-        self.core.SA_MC_SetSpeed(self._id, c_int(1), c_double(value))
-
-    def GetSpeed(self):
-        """
-        Returns (double) the speed of the SA_MC motion
-        """
-        speed_control = c_int()
-        speed = c_double()
-        self.core.SA_MC_GetSpeed(self._id, byref(speed_control), byref(speed))
-        return speed.value
-
-    def SetAcceleration(self, value):
-        """
-        Set the acceleration of the SA_MC motion
-        value: (double) indicating acceleration for all axes
-        """
-        logging.debug("Setting acceleration to %f", value)
-        # Passing 1 enables acceleration control.
-        self.core.SA_MC_SetAcceleration(self._id, c_int(1), c_double(value))
-
-    def GetAcceleration(self):
-        """
-        Returns (double) the acceleration of the SA_MC motion
-        """
-        acceleration_control = c_int()
-        acceleration = c_double()
-        self.core.SA_MC_GetAcceleration(self._id, byref(acceleration_control), byref(acceleration))
-        return acceleration.value
->>>>>>> bdf302d1
 
     def stop(self, axes=None):
         """
@@ -1471,16 +1397,12 @@
                 self.referenced._value = {a: False for a in self.axes.keys()}
 
                 # The SA_MC references all axes at once. This function blocks
-<<<<<<< HEAD
                 self.Reference()
                 # wait till reference completes
                 ev = self.WaitForEvent(SA_MCDLL.SA_MC_INFINITE)
                 # check if move is done
                 if ev.type != SA_MCDLL.SA_MC_EVENT_MOVEMENT_FINISHED:
                     pass  # TODO: Do something here based on event type
-=======
-                self.core.SA_MC_FindReferenceMarks(self._id)
->>>>>>> bdf302d1
 
                 if self.IsReferenced():
                     self.referenced._value = {a: True for a in self.axes.keys()}
@@ -1495,17 +1417,11 @@
                     raise CancelledError()
                 else:
                     raise
-<<<<<<< HEAD
 
             except Exception:
                 logging.exception("Referencing failure")
                 raise
 
-=======
-            except Exception:
-                logging.exception("Referencing failure")
-                raise
->>>>>>> bdf302d1
             finally:
                 # We only notify after updating the position so that when a listener
                 # receives updates both values are already updated.
@@ -1545,7 +1461,6 @@
         timeout = last_upd + max_dur
 
         with future._moving_lock:
-<<<<<<< HEAD
             try:
                 self.Move(pos)
                 while not future._must_stop.is_set():
@@ -1590,38 +1505,6 @@
 
             finally:
                 self._updatePosition()
-=======
-            self.Move(pos)
-            while not future._must_stop.is_set():
-                status = self.GetMoveStatus()
-                # check if move is done
-                if status.value == SA_MCDLL.SA_MC_STOPPED.value:
-                    break
-
-                now = time.time()
-                if now > timeout:
-                    logging.warning("Stopping move due to timeout after %g s.", max_dur)
-                    self.stop()
-                    raise TimeoutError("Move is not over after %g s, while "
-                                       "expected it takes only %g s" %
-                                       (max_dur, dur))
-
-                # Update the position from time to time (10 Hz)
-                if now - last_upd > 0.1:
-                    self._updatePosition()
-                    last_upd = time.time()
-
-                # Wait half of the time left (maximum 0.1 s)
-                left = end - time.time()
-                sleept = max(0.001, min(left / 2, 0.1))
-                future._must_stop.wait(sleept)
-            else:
-                self.stop()
-                future._was_stopped = True
-                raise CancelledError()
-
-        self._updatePosition()
->>>>>>> bdf302d1
 
         logging.debug("move successfully completed")
 
@@ -1733,33 +1616,7 @@
     def SA_MC_Close(self, id):
         pass
 
-<<<<<<< HEAD
-=======
-    def SA_MC_SetSensorMode(self, id, mode):
-        pass
-
-    def SA_MC_FindReferenceMarks(self, id):
-        self.stopping.clear()
-        time.sleep(0.5)
-        if self.stopping.is_set():
-            self.referenced = False
-            raise SA_MCError(SA_MCDLL.SA_MC_STOPPED_ERROR)
-        else:
-            self.referenced = True
-
-    def SA_MC_IsPoseReachable(self, id, p_pos, p_reachable):
-        reachable = _deref(p_reachable, c_int)
-        pos = _deref(p_pos, SA_MC_Pose)
-        if self._pose_in_range(pos):
-            reachable.value = 1
-        else:
-            reachable.value = 0
-
-    def SA_MC_IsReferenced(self, id, p_referenced):
-        referenced = _deref(p_referenced, c_int)
-        referenced.value = 1 if self.referenced else 0
-
->>>>>>> bdf302d1
+
     def SA_MC_Move(self, id, p_pose, hold_time, block):
         self.stopping.clear()
         pose = _deref(p_pose, SA_MC_Pose)
@@ -1784,47 +1641,5 @@
         pose.rz = self.pose.rz
         return SA_MCDLL.SA_MC_OK
 
-<<<<<<< HEAD
     def SA_MC_Stop(self, id):
-        self.stopping.set()
-=======
-    def SA_MC_GetMoveStatus(self, id, p_status):
-        status = _deref(p_status, c_int)
-
-        if time.time() > self._current_move_finish:
-            self.pose = copy.copy(self.target)
-            status.value = SA_MCDLL.SA_MC_STOPPED.value
-        else:
-            status.value = SA_MCDLL.SA_MC_MOVING.value
-
-    def SA_MC_Stop(self, id):
-        self.stopping.set()
-
-    def SA_MC_SetSpeed(self, id, speed_control, speed):
-        self._speed = speed
-        self._speed_control = speed_control
-
-    def SA_MC_GetSpeed(self, id, p_speed_control, p_speed):
-        speed = _deref(p_speed, c_double)
-        speed.value = self._speed.value
-        speed_control = _deref(p_speed_control, c_int)
-        speed_control.value = self._speed_control.value
-
-    def SA_MC_SetAcceleration(self, id, accel_control, accel):
-        self._accel = accel
-        self._accel_control = accel_control
-
-    def SA_MC_GetAcceleration(self, id, p_accel_control, p_accel):
-        accel = _deref(p_accel, c_double)
-        accel.value = self._accel.value
-        accel_control = _deref(p_accel_control, c_int)
-        accel_control.value = self._accel_control.value
-
-    def SA_MC_GetDLLVersion(self, p_major, p_minor, p_update):
-        major = _deref(p_major, c_uint)
-        major.value = 1
-        minor = _deref(p_minor, c_uint)
-        minor.value = 2
-        update = _deref(p_update, c_uint)
-        update.value = 3
->>>>>>> bdf302d1
+        self.stopping.set()